--- conflicted
+++ resolved
@@ -88,7 +88,7 @@
   :type 'integer
   :group 'mentor)
 
-(defcustom mentor-rtorrent-url "http://localhost/RPC2"
+(defcustom mentor-rtorrent-url "scgi://localhost:5000"
   "The URL to the rtorrent client. Can either be on the form
 scgi://HOST:PORT or http://HOST[:PORT]/PATH depending on if you are
 connecting through scgi or http."
@@ -587,14 +587,8 @@
                       (lambda (name)
                         (replace-regexp-in-string "^d\\.\\(get_\\)?" "" name))
                       methods))
-<<<<<<< HEAD
-         (torrents (mapcar
-                    (lambda (torrent)
-                      (mentor-join-lists attributes torrent))
-=======
          (torrents (mapcar (lambda (torrent)
                              (mentor-join-lists attributes torrent))
->>>>>>> 630ada97
                     (mentor-rpc-command-multi
                      (mapcar (lambda (x) (concat x "=")) methods)))))
     (dolist (torrent torrents)
